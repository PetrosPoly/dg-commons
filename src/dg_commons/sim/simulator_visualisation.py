--- conflicted
+++ resolved
@@ -56,11 +56,8 @@
     def __init__(self, sim_context: SimContext, ax: Axes = None, *args, **kwargs):
         self.sim_context = sim_context
         self.commonroad_renderer: MPRenderer = MPRenderer(ax=ax, *args, **kwargs)
-<<<<<<< HEAD
         self.current_patchcollection = None
-=======
         self.shapely_viz = ShapelyViz(ax=self.commonroad_renderer.ax)
->>>>>>> 83011513
 
     @contextmanager
     def plot_arena(self, ax: Axes):

--- conflicted
+++ resolved
@@ -1,4 +1,3 @@
-import random
 from dataclasses import dataclass, field
 from random import randint
 from typing import Optional, Dict
@@ -32,12 +31,6 @@
         if self.use_road_boundaries and self.scenario is not None:
             lanelet_bounds = build_road_boundary_obstacle(self.scenario)
             for lanelet_bound in lanelet_bounds:
-<<<<<<< HEAD
-                idx = random.randint(0, 100000)
-                while idx in self.static_obstacles.keys():
-                    idx = random.randint(0, 100000)
-                self.static_obstacles[idx] = StaticObstacle(lanelet_bound)
-=======
                 idx = randint(0, 100000)
                 while idx in self.static_obstacles:
                     logger.warn(f"While adding lane boundaries obstacles: Idx {idx} already taken, retrying...")
@@ -45,7 +38,6 @@
                 self.static_obstacles[idx] = StaticObstacle(lanelet_bound)
         elif self.use_road_boundaries and self.scenario is None:
             logger.warn("Road boundaries requested but no scenario provided, ignoring...")
->>>>>>> 6d3039ec
         obs_shapes = [sobstacle.shape for sobstacle in self.static_obstacles.values()]
         obs_idx = [idx for idx in self.static_obstacles.keys()]
         self.strtree_obstacles = STRtree(obs_shapes, obs_idx, node_capacity=3)
